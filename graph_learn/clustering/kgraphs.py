--- conflicted
+++ resolved
@@ -120,19 +120,9 @@
 
             self.labels_ = labels
 
-<<<<<<< HEAD
-    def fit_predict(self, x: NDArray[np.float64], _y=None) -> NDArray[np.int_]:
+    def fit_predict(self, x: NDArray[np.float64], _y=None) -> NDArray[np.int64]:
         best_score = np.inf
         best_params = {}
-=======
-    def fit_predict(self, x: NDArray[np.float64], _y=None) -> NDArray[np.int64]:
-        n_samples, n_nodes = x.shape
-
-        best_score = np.inf
-        best_laplacians = np.empty((self.n_clusters, n_nodes, n_nodes))
-        best_labels = np.empty(n_samples, dtype=np.int64)
-        best_converged = None
->>>>>>> cb2ae950
 
         for _n in range(self.n_init):
             self._single_fit(x)
