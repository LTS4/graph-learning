"""Learning time-varying graph from smooth signals"""

from typing import Optional

import numpy as np
from numpy.typing import NDArray

from graph_learn.operators import square_to_vec
from graph_learn.smooth_learning import LogModel, get_theta


class WindowLogModel(LogModel):
    """Learn a sequence of graphs from signals by applying LogModel on windows"""

    def __init__(
        self,
        window_size: int = 10,
        avg_degree: int = None,
        *,
<<<<<<< HEAD
        avg_degree: int = None,
=======
>>>>>>> cb2ae950
        edge_init: Optional[NDArray[np.float64]] = None,
        maxit: int = 1000,
        tol: float = 1e-5,
        step_size: float = 0.5,
        edge_tol: float = 1e-3,
        random_state=None,
    ) -> None:
        super().__init__(
            avg_degree=avg_degree,
            edge_init=edge_init,
            maxit=maxit,
            tol=tol,
            step_size=step_size,
            edge_tol=edge_tol,
        )
        self.window_size = window_size
        self.random_state = random_state  # Unused argument, for compatibility

        self.theta_: NDArray[np.float64]
        self.weights_: NDArray[np.float64]

    def _initialize(self, x) -> NDArray[np.float64]:
        n_samples, n_nodes = x.shape

        if (pad_size := n_samples % self.window_size) > 0:
            x = np.vstack((x, np.zeros((self.window_size - pad_size, n_nodes))))

        sq_pdists = np.sum(
            (
                x.reshape(-1, self.window_size, 1, n_nodes)
                - x.reshape(-1, self.window_size, n_nodes, 1)
            )
            ** 2,
            axis=1,
        )

        if self.avg_degree is None:
            self.theta_ = 1
        else:
            self.theta_ = np.array([[get_theta(sqpd, self.avg_degree)] for sqpd in sq_pdists])

        return square_to_vec(sq_pdists)<|MERGE_RESOLUTION|>--- conflicted
+++ resolved
@@ -17,10 +17,6 @@
         window_size: int = 10,
         avg_degree: int = None,
         *,
-<<<<<<< HEAD
-        avg_degree: int = None,
-=======
->>>>>>> cb2ae950
         edge_init: Optional[NDArray[np.float64]] = None,
         maxit: int = 1000,
         tol: float = 1e-5,
