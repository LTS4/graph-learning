--- conflicted
+++ resolved
@@ -221,11 +221,6 @@
         laplacians = laplacian_squareform_vec(weights)
 
         assert np.allclose(
-<<<<<<< HEAD
-            dictionary_smoothness(coeffs=activations, weights=weights, signals=signals),
-            np.einsum("knm,kt,tn,tm->", laplacians, activations, signals, signals),
-=======
             dictionary_smoothness(coeffs=coefficients, weights=weights, signals=signals),
             np.einsum("knm,kt,tn,tm->", laplacians, coefficients, signals, signals),
->>>>>>> cb2ae950
         )